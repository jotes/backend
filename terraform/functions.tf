locals {
<<<<<<< HEAD
  source_object_file_name_prefix               = "${var.region}/${var.project_id}/"
  check_version_source_object_file_name        = "${local.source_object_file_name_prefix}check_version.zip"
  get_status_source_object_file_name           = "${local.source_object_file_name_prefix}get_status.zip"
  send_encounters_source_object_file_name      = "${local.source_object_file_name_prefix}send_encounters.zip"
  confirm_registration_source_object_file_name = "${local.source_object_file_name_prefix}confirm_registration.zip"
  register_device_source_object_file_name      = "${local.source_object_file_name_prefix}register_device.zip"
  send_register_sms_source_object_file_name    = "${local.source_object_file_name_prefix}send_register_sms.zip"
=======
  source_object_file_name_prefix = "${var.region}/${var.project_id}/"
>>>>>>> ce9a500a
}


// START check_version
data "local_file" "check_version" {
  filename = "${path.module}/../functions/check_version/main.py"
}

data "archive_file" "check_version" {
  type        = "zip"
  output_path = "${path.module}/files/check_version.zip"

  source {
    content  = "${file("${data.local_file.check_version.filename}")}"
    filename = "main.py"
  }
}

resource "google_storage_bucket_object" "check_version" {
  // we append hash to the filename as a temporary workaround for https://github.com/terraform-providers/terraform-provider-google/issues/1938
  name       = "${local.source_object_file_name_prefix}check_version-${lower(replace(base64encode(data.archive_file.check_version.output_md5), "=", ""))}.zip"
  bucket     = google_storage_bucket.functions.name
  source     = data.archive_file.check_version.output_path
  depends_on = [data.archive_file.check_version]
}

resource "google_cloudfunctions_function" "check_version" {
  name                  = "check_version"
  runtime               = "python37"
  trigger_http          = true
  entry_point           = "check_version"
  source_archive_bucket = google_storage_bucket.functions.name
  source_archive_object = google_storage_bucket_object.check_version.name
  depends_on            = [google_project_service.gcp_services]
}

resource "google_cloudfunctions_function_iam_member" "invoker-check_version" {
  project        = google_cloudfunctions_function.check_version.project
  region         = google_cloudfunctions_function.check_version.region
  cloud_function = google_cloudfunctions_function.check_version.name
  role           = "roles/cloudfunctions.invoker"
  member         = "allUsers"
}
// END check_version


// START confirm_registration
data "local_file" "confirm_registration_main" {
  filename = "${path.module}/../functions/confirm_registration/main.py"
}

data "local_file" "confirm_registration_requirements" {
  filename = "${path.module}/../functions/confirm_registration/requirements.txt"
}

data "archive_file" "confirm_registration" {
  type        = "zip"
  output_path = "${path.module}/files/confirm_registration.zip"

  source {
    content  = "${file("${data.local_file.confirm_registration_main.filename}")}"
    filename = "main.py"
  }

  source {
    content  = "${file("${data.local_file.confirm_registration_requirements.filename}")}"
    filename = "requirements.txt"
  }
}

resource "google_storage_bucket_object" "confirm_registration" {
  // we append hash to the filename as a temporary workaround for https://github.com/terraform-providers/terraform-provider-google/issues/1938
  name       = "${local.source_object_file_name_prefix}confirm_registration-${lower(replace(base64encode(data.archive_file.confirm_registration.output_md5), "=", ""))}.zip"
  bucket     = google_storage_bucket.functions.name
  source     = data.archive_file.confirm_registration.output_path
  depends_on = [data.archive_file.confirm_registration]
}

resource "google_cloudfunctions_function" "confirm_registration" {
  name                  = "confirm_registration"
  runtime               = "python37"
  trigger_http          = true
  entry_point           = "confirm_registration"
  source_archive_bucket = google_storage_bucket.functions.name
  source_archive_object = google_storage_bucket_object.confirm_registration.name
}

resource "google_cloudfunctions_function_iam_member" "invoker-confirm_registration" {
  project        = google_cloudfunctions_function.confirm_registration.project
  region         = google_cloudfunctions_function.confirm_registration.region
  cloud_function = google_cloudfunctions_function.confirm_registration.name
  role           = "roles/cloudfunctions.invoker"
  member         = "allUsers"
}
// END confirm_registration


// START get_status
data "local_file" "get_status_main" {
  filename = "${path.module}/../functions/get_status/main.py"
}

data "local_file" "get_status_requirements" {
  filename = "${path.module}/../functions/get_status/requirements.txt"
}

data "archive_file" "get_status" {
  type        = "zip"
  output_path = "${path.module}/files/get_status.zip"

  source {
    content  = "${file("${data.local_file.get_status_main.filename}")}"
    filename = "main.py"
  }

  source {
    content  = "${file("${data.local_file.get_status_requirements.filename}")}"
    filename = "requirements.txt"
  }

}

resource "google_storage_bucket_object" "get_status" {
  // we append hash to the filename as a temporary workaround for https://github.com/terraform-providers/terraform-provider-google/issues/1938
  name       = "${local.source_object_file_name_prefix}get_status-${lower(replace(base64encode(data.archive_file.get_status.output_md5), "=", ""))}.zip"
  bucket     = google_storage_bucket.functions.name
  source     = data.archive_file.get_status.output_path
  depends_on = [data.archive_file.get_status]
}

resource "google_cloudfunctions_function" "get_status" {
  name                  = "get_status"
  runtime               = "python37"
  trigger_http          = true
  entry_point           = "get_status"
  source_archive_bucket = google_storage_bucket.functions.name
  source_archive_object = google_storage_bucket_object.get_status.name

  environment_variables = {
    BQ_DATASET = google_bigquery_dataset.protego_main_dataset.dataset_id
    BQ_TABLE   = google_bigquery_table.beacons.table_id
  }

}

resource "google_cloudfunctions_function_iam_member" "invoker-get_status" {
  project        = google_cloudfunctions_function.get_status.project
  region         = google_cloudfunctions_function.get_status.region
  cloud_function = google_cloudfunctions_function.get_status.name
  role           = "roles/cloudfunctions.invoker"
  member         = "allUsers"
}
// END get_status function

// START send_encounters
data "local_file" "send_encounters_main" {
  filename = "${path.module}/../functions/send_encounters/main.py"
}

data "local_file" "send_encounters_requirements" {
  filename = "${path.module}/../functions/send_encounters/requirements.txt"
}

data "archive_file" "send_encounters" {
  type        = "zip"
  output_path = "${path.module}/files/send_encounters-${local.send_encounters_source_object_file_name}"

  source {
    content  = "${file("${data.local_file.send_encounters_main.filename}")}"
    filename = "main.py"
  }

  source {
    content  = "${file("${data.local_file.send_encounters_requirements.filename}")}"
    filename = "requirements.txt"
  }

}

resource "google_storage_bucket_object" "send_encounters" {
  name       = local.send_encounters_source_object_file_name
  bucket     = google_storage_bucket.functions.name
  source     = data.archive_file.send_encounters.output_path
  depends_on = [data.archive_file.send_encounters]
}

resource "google_cloudfunctions_function" "send_encounters" {
  name                  = "send_encounters"
  runtime               = "python37"
  trigger_http          = true
  entry_point           = "send_encounters"
  source_archive_bucket = google_storage_bucket.functions.name
  source_archive_object = google_storage_bucket_object.send_encounters.name

  environment_variables = {
    BQ_DATASET = google_bigquery_dataset.protego_main_dataset.dataset_id
    BQ_TABLE   = google_bigquery_table.encounters.table_id
  }

}

resource "google_cloudfunctions_function_iam_member" "invoker-send_encounters" {
  project        = google_cloudfunctions_function.send_encounters.project
  region         = google_cloudfunctions_function.send_encounters.region
  cloud_function = google_cloudfunctions_function.send_encounters.name
  role           = "roles/cloudfunctions.invoker"
  member         = "allUsers"
}
// END send_encounters function


// START register
data "local_file" "register_main" {
  filename = "${path.module}/../functions/register/main.py"
}

data "local_file" "register_requirements" {
  filename = "${path.module}/../functions/register/requirements.txt"
}

data "archive_file" "register" {
  type        = "zip"
  output_path = "${path.module}/files/register.zip"

  source {
    content  = "${file("${data.local_file.register_main.filename}")}"
    filename = "main.py"
  }

  source {
    content  = "${file("${data.local_file.register_requirements.filename}")}"
    filename = "requirements.txt"
  }
}

resource "google_storage_bucket_object" "register" {
  // we append hash to the filename as a temporary workaround for https://github.com/terraform-providers/terraform-provider-google/issues/1938
  name       = "${local.source_object_file_name_prefix}register-${lower(replace(base64encode(data.archive_file.register.output_md5), "=", ""))}.zip"
  bucket     = google_storage_bucket.functions.name
  source     = data.archive_file.register.output_path
  depends_on = [data.archive_file.register]
}

resource "google_cloudfunctions_function" "register" {
  name                  = "register"
  runtime               = "python37"
  trigger_http          = true
  entry_point           = "register"
  source_archive_bucket = google_storage_bucket.functions.name
  source_archive_object = google_storage_bucket_object.register.name

  environment_variables = {
    PUBSUB_SEND_REGISTER_SMS_TOPIC = google_pubsub_topic.pubsub_send_register_sms_topic.name
    STAGE                          = var.stage
  }

  depends_on = [google_pubsub_topic.pubsub_send_register_sms_topic]
}

resource "google_cloudfunctions_function_iam_member" "invoker-register" {
  project        = google_cloudfunctions_function.register.project
  region         = google_cloudfunctions_function.register.region
  cloud_function = google_cloudfunctions_function.register.name
  role           = "roles/cloudfunctions.invoker"
  member         = "allUsers"
}
// END register


// START send_register_sms
data "local_file" "send_register_sms_main" {
  filename = "${path.module}/../functions/send_register_sms/main.py"
}

data "local_file" "send_register_sms_requirements" {
  filename = "${path.module}/../functions/send_register_sms/requirements.txt"
}

data "archive_file" "send_register_sms" {
  type        = "zip"
  output_path = "${path.module}/files/send_register_sms.zip"

  source {
    content  = "${file("${data.local_file.send_register_sms_main.filename}")}"
    filename = "main.py"
  }

  source {
    content  = "${file("${data.local_file.send_register_sms_requirements.filename}")}"
    filename = "requirements.txt"
  }
}

resource "google_storage_bucket_object" "send_register_sms" {
  // we append hash to the filename as a temporary workaround for https://github.com/terraform-providers/terraform-provider-google/issues/1938
  name       = "${local.source_object_file_name_prefix}send_register_sms-${lower(replace(base64encode(data.archive_file.send_register_sms.output_md5), "=", ""))}.zip"
  bucket     = google_storage_bucket.functions.name
  source     = data.archive_file.send_register_sms.output_path
  depends_on = [data.archive_file.send_register_sms]
}

resource "google_cloudfunctions_function" "send_register_sms" {
  name                  = "send_register_sms"
  runtime               = "python37"
  entry_point           = "send_register_sms"
  source_archive_bucket = google_storage_bucket.functions.name
  source_archive_object = google_storage_bucket_object.send_register_sms.name

  environment_variables = {
    SMS_API_TOKEN = var.sms_api_token
  }

  event_trigger {
    event_type = "google.pubsub.topic.publish"
    resource   = google_pubsub_topic.pubsub_send_register_sms_topic.name
  }

  depends_on = [google_pubsub_topic.pubsub_send_register_sms_topic]
}

resource "google_cloudfunctions_function_iam_member" "invoker-send_register_sms" {
  project        = google_cloudfunctions_function.send_register_sms.project
  region         = google_cloudfunctions_function.send_register_sms.region
  cloud_function = google_cloudfunctions_function.send_register_sms.name
  role           = "roles/cloudfunctions.invoker"
  member         = "allUsers"
}
// END send_register_sms<|MERGE_RESOLUTION|>--- conflicted
+++ resolved
@@ -1,15 +1,5 @@
 locals {
-<<<<<<< HEAD
-  source_object_file_name_prefix               = "${var.region}/${var.project_id}/"
-  check_version_source_object_file_name        = "${local.source_object_file_name_prefix}check_version.zip"
-  get_status_source_object_file_name           = "${local.source_object_file_name_prefix}get_status.zip"
-  send_encounters_source_object_file_name      = "${local.source_object_file_name_prefix}send_encounters.zip"
-  confirm_registration_source_object_file_name = "${local.source_object_file_name_prefix}confirm_registration.zip"
-  register_device_source_object_file_name      = "${local.source_object_file_name_prefix}register_device.zip"
-  send_register_sms_source_object_file_name    = "${local.source_object_file_name_prefix}send_register_sms.zip"
-=======
   source_object_file_name_prefix = "${var.region}/${var.project_id}/"
->>>>>>> ce9a500a
 }
 
 
@@ -190,7 +180,8 @@
 }
 
 resource "google_storage_bucket_object" "send_encounters" {
-  name       = local.send_encounters_source_object_file_name
+  // we append hash to the filename as a temporary workaround for https://github.com/terraform-providers/terraform-provider-google/issues/1938
+  name       = "${local.source_object_file_name_prefix}send_encounters-${lower(replace(base64encode(data.archive_file.send_encounters.output_md5), "=", ""))}.zip"
   bucket     = google_storage_bucket.functions.name
   source     = data.archive_file.send_encounters.output_path
   depends_on = [data.archive_file.send_encounters]

import json
import logging
import secrets
from datetime import datetime, timedelta
from typing import Optional

import pytz
from flask import jsonify, current_app
from google.cloud import datastore
from google.cloud.datastore import Entity

current_app.config['JSON_AS_ASCII'] = False
CONFIRMATIONS_PER_MSISDN_LIMIT = 3
REGISTRATION_STATUS_COMPLETED = "completed"
REGISTRATION_STATUS_INCORRECT = "incorrect"
DATA_STORE_REGISTRATION_KIND = "Registrations"
DATA_STORE_USERS_KIND = "Users"

MESSAGE_INVALID_DATA = 'invalid_data'
MESSAGE_REGISTRATION_EXPIRED = 'registration_expired'
with open("messages.json") as file:
    MESSAGES = json.load(file)

datastore_client = datastore.Client()


def confirm_registration(request):
    if request.method != "POST":
        return jsonify({"status": "failed", "message": "Invalid method"}), 405

    if not request.is_json or "code" not in request.get_json() or "registration_id" not in request.get_json():
        return jsonify({"status": "failed", "message": "Invalid data"}), 422
    request_data = request.get_json()

    if not _is_language_valid(request_data):
        return False, (jsonify(
            {
                "status": "failed",
                "message": "Set lang parameter to pl or en"
            }
        ), 422)

    lang = request_data['lang']
    code = request_data["code"]
    registration_id = request_data["registration_id"]

    registration_entity = _get_registration_entity(registration_id)

<<<<<<< HEAD
    if not registration_entity \
            or registration_entity["status"] == REGISTRATION_STATUS_COMPLETED \
            or _confirmation_limit_reached(registration_entity["msisdn"]):
        return jsonify(
            {
                "status": "failed",
                "message": _get_message(MESSAGE_INVALID_DATA, lang)
            }
        ), 422

    if registration_entity["date"] < datetime.now(tz=pytz.utc) - timedelta(minutes=10):
        return jsonify(
            {
                "status": "failed",
                "message":  _get_message(MESSAGE_REGISTRATION_EXPIRED, lang)
            }
        ), 422

    if registration_entity["code"] != code:
        _update_registration(registration_entity, REGISTRATION_STATUS_INCORRECT)
        return jsonify(
            {"status": "failed",
             "message": _get_message(MESSAGE_INVALID_DATA, lang)
             }
        ), 422
=======
    if (
        not registration_entity
        or registration_entity["status"] == REGISTRATION_STATUS_COMPLETED
        or _confirmation_limit_reached(registration_entity["msisdn"])
    ):
        return jsonify({"status": "failed", "message": "Invalid data"}), 422

    if registration_entity["date"] < datetime.now(tz=pytz.utc) - timedelta(minutes=10):
        return jsonify({"status": "failed", "message": "Rejestracja wygasła. Spróbuj ponownie"}), 422

    if registration_entity["code"] != code:
        _update_registration(registration_entity, REGISTRATION_STATUS_INCORRECT)
        return jsonify({"status": "failed", "message": "Invalid data"}), 422
>>>>>>> baee7218

    _update_registration(registration_entity, REGISTRATION_STATUS_COMPLETED)

    user_id = _get_existing_user_id(registration_entity["msisdn"])

    if not user_id:
        user_id = secrets.token_hex(32)
        date = datetime.now(tz=pytz.utc)
        _create_user(registration_entity["msisdn"], user_id, date)

    return jsonify({"status": "ok", "user_id": user_id})


def _is_language_valid(request_data: dict) -> bool:
    languages_available = ("pl", "en")
    lang = request_data.get("lang")
    if lang not in languages_available:
        logging.warning(f"Invalid lang: {lang}")
        return False
    return True


def _get_message(message_code: str, lang: str) -> str:
    return MESSAGES[message_code][lang]


def _get_registration_entity(registration_id: str) -> Optional[Entity]:
    kind = DATA_STORE_REGISTRATION_KIND
    key = datastore_client.key(kind, f"{registration_id}")
    return datastore_client.get(key=key)


def _update_registration(entity: Entity, status: str):
    entity.update({"status": status})
    datastore_client.put(entity)


def _get_existing_user_id(msisdn: str) -> Optional[str]:
    query = datastore_client.query(kind=DATA_STORE_USERS_KIND)
    query.add_filter("msisdn", "=", msisdn)
    entities = list(query.fetch())
    if len(entities) > 0:
        return entities[0]["user_id"]

    return None


def _create_user(msisdn: str, user_id: str, date: datetime) -> None:
    key = datastore_client.key(DATA_STORE_USERS_KIND, f"{user_id}")

    user = datastore.Entity(key=key)
    user.update({"user_id": user_id, "msisdn": msisdn, "created": date, "status": "orange"})

    datastore_client.put(user)


def _confirmation_limit_reached(msisdn: str) -> bool:
    start_date = datetime.now(tz=pytz.utc) - timedelta(hours=1)

    query = datastore_client.query(kind=DATA_STORE_REGISTRATION_KIND)
    query.add_filter("msisdn", "=", msisdn)
    query.add_filter("date", ">", start_date)

    registration_entities = list(query.fetch())
    if len(registration_entities) >= CONFIRMATIONS_PER_MSISDN_LIMIT:
        logging.warning(f"_confirmation_limit_reached: msisdn: {msisdn}")
        return True

    return False<|MERGE_RESOLUTION|>--- conflicted
+++ resolved
@@ -9,15 +9,15 @@
 from google.cloud import datastore
 from google.cloud.datastore import Entity
 
-current_app.config['JSON_AS_ASCII'] = False
+current_app.config["JSON_AS_ASCII"] = False
 CONFIRMATIONS_PER_MSISDN_LIMIT = 3
 REGISTRATION_STATUS_COMPLETED = "completed"
 REGISTRATION_STATUS_INCORRECT = "incorrect"
 DATA_STORE_REGISTRATION_KIND = "Registrations"
 DATA_STORE_USERS_KIND = "Users"
 
-MESSAGE_INVALID_DATA = 'invalid_data'
-MESSAGE_REGISTRATION_EXPIRED = 'registration_expired'
+MESSAGE_INVALID_DATA = "invalid_data"
+MESSAGE_REGISTRATION_EXPIRED = "registration_expired"
 with open("messages.json") as file:
     MESSAGES = json.load(file)
 
@@ -33,60 +33,27 @@
     request_data = request.get_json()
 
     if not _is_language_valid(request_data):
-        return False, (jsonify(
-            {
-                "status": "failed",
-                "message": "Set lang parameter to pl or en"
-            }
-        ), 422)
+        return False, (jsonify({"status": "failed", "message": "Set lang parameter to pl or en"}), 422)
 
-    lang = request_data['lang']
+    lang = request_data["lang"]
     code = request_data["code"]
     registration_id = request_data["registration_id"]
 
     registration_entity = _get_registration_entity(registration_id)
 
-<<<<<<< HEAD
-    if not registration_entity \
-            or registration_entity["status"] == REGISTRATION_STATUS_COMPLETED \
-            or _confirmation_limit_reached(registration_entity["msisdn"]):
-        return jsonify(
-            {
-                "status": "failed",
-                "message": _get_message(MESSAGE_INVALID_DATA, lang)
-            }
-        ), 422
-
-    if registration_entity["date"] < datetime.now(tz=pytz.utc) - timedelta(minutes=10):
-        return jsonify(
-            {
-                "status": "failed",
-                "message":  _get_message(MESSAGE_REGISTRATION_EXPIRED, lang)
-            }
-        ), 422
-
-    if registration_entity["code"] != code:
-        _update_registration(registration_entity, REGISTRATION_STATUS_INCORRECT)
-        return jsonify(
-            {"status": "failed",
-             "message": _get_message(MESSAGE_INVALID_DATA, lang)
-             }
-        ), 422
-=======
     if (
         not registration_entity
         or registration_entity["status"] == REGISTRATION_STATUS_COMPLETED
         or _confirmation_limit_reached(registration_entity["msisdn"])
     ):
-        return jsonify({"status": "failed", "message": "Invalid data"}), 422
+        return jsonify({"status": "failed", "message": _get_message(MESSAGE_INVALID_DATA, lang)}), 422
 
     if registration_entity["date"] < datetime.now(tz=pytz.utc) - timedelta(minutes=10):
-        return jsonify({"status": "failed", "message": "Rejestracja wygasła. Spróbuj ponownie"}), 422
+        return jsonify({"status": "failed", "message": _get_message(MESSAGE_REGISTRATION_EXPIRED, lang)}), 422
 
     if registration_entity["code"] != code:
         _update_registration(registration_entity, REGISTRATION_STATUS_INCORRECT)
-        return jsonify({"status": "failed", "message": "Invalid data"}), 422
->>>>>>> baee7218
+        return jsonify({"status": "failed", "message": _get_message(MESSAGE_INVALID_DATA, lang)}), 422
 
     _update_registration(registration_entity, REGISTRATION_STATUS_COMPLETED)
 

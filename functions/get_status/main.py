--- conflicted
+++ resolved
@@ -9,14 +9,14 @@
 from google.cloud import bigquery, datastore
 from google.cloud.datastore import Entity
 
-current_app.config['JSON_AS_ASCII'] = False
+current_app.config["JSON_AS_ASCII"] = False
 BEACON_DATE_FORMAT = "%Y%m%d%H"
 MAX_NR_OF_BEACON_IDS = 21 * 24  # 21 days x 24 hours
 GENERATE_BEACONS_THRESHOLD = 24  # if there is less beacons to generate than this value, don't generate
 BQ_TABLE_ID = f"{os.environ['GCP_PROJECT']}.{os.environ['BQ_DATASET']}.{os.environ['BQ_TABLE']}"
 
-MESSAGE_MISSING_FIELD = 'missing_field'
-MESSAGE_UNAUTHORIZED = 'unauthorized'
+MESSAGE_MISSING_FIELD = "missing_field"
+MESSAGE_UNAUTHORIZED = "unauthorized"
 
 with open("messages.json") as file:
     MESSAGES = json.load(file)
@@ -34,67 +34,29 @@
 
 def get_status(request):
     if not request.is_json:
-<<<<<<< HEAD
-        return jsonify(
-            {'status': 'failed',
-             'message': 'Invalid data'
-             }
-        ), 422
+        return jsonify({"status": "failed", "message": "Invalid data"}), 422
 
     request_data = request.get_json()
 
     if not _is_language_valid(request_data):
-        return False, (jsonify(
-            {
-                "status": "failed",
-                "message": "Set lang parameter to pl or en"
-            }
-        ), 422)
+        return False, (jsonify({"status": "failed", "message": "Set lang parameter to pl or en"}), 422)
 
     lang = request_data["lang"]
 
-    for key in ["user_id", "platform", "os_version", "device_type", "app_version", "lang", "last_beacon_date"]:
-        if key not in request_data:
-            return jsonify(
-                {
-                    'status': 'failed',
-                    'message': f'{_get_message(MESSAGE_MISSING_FIELD, lang)}: {key}',
-                }
-            ), 422
-=======
-        return jsonify({"status": "failed", "message": "invalid data"}), 422
-
-    request_data = request.get_json()
-
     for key in ["user_id", "platform", "os_version", "device_type", "app_version", "lang"]:
         if key not in request_data:
-            return jsonify({"status": "failed", "message": f"missing field: {key}"}), 422
->>>>>>> baee7218
+            return jsonify({"status": "failed", "message": f"{_get_message(MESSAGE_MISSING_FIELD, lang)}: {key}"}), 422
 
     user_id = request_data["user_id"]
     platform = request_data["platform"]
     os_version = request_data["os_version"]
     device_type = request_data["device_type"]
     app_version = request_data["app_version"]
-<<<<<<< HEAD
     last_beacon_date = request_data["last_beacon_date"]
 
     user_entity = _get_user_entity(user_id)
     if not user_entity:
-        return jsonify(
-            {
-                'status': 'failed',
-                'message': _get_message(MESSAGE_UNAUTHORIZED, lang),
-            }
-        ), 401
-=======
-    lang = request_data["lang"]
-    last_beacon_date = request_data.get("last_beacon_date", "")
-
-    user_entity = _get_user_entity(user_id)
-    if not user_entity:
-        return jsonify({"status": "failed", "message": f"unauthorized"}), 401
->>>>>>> baee7218
+        return jsonify({"status": "failed", "message": _get_message(MESSAGE_UNAUTHORIZED, lang)}), 401
 
     beacons = _generate_beacons(last_beacon_date)
     if not _save_beacons_to_bigquery(user_id, beacons):

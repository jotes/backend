import json
import os
import random
import logging
import secrets
import string
from datetime import datetime, timedelta
from typing import Optional, List, Tuple

import pytz
from flask import jsonify, Request, Response
from google.cloud import datastore

from google.cloud import pubsub_v1

PROJECT_ID = os.environ["GCP_PROJECT"]
PUBSUB_SEND_REGISTER_SMS_TOPIC = os.environ["PUBSUB_SEND_REGISTER_SMS_TOPIC"]
STAGE = os.environ["STAGE"]


INVALID_REGS_PER_IP_LIMIT = 10
INVALID_REGS_PER_MSISDN_LIMIT = 4
CODE_CHARACTERS = string.digits
DATA_STORE_REGISTRATION_KIND = "Registrations"
REGISTRATION_STATUS_PENDING = "pending"
REGISTRATION_STATUS_INCORRECT = "incorrect"

datastore_client = datastore.Client()
publisher = pubsub_v1.PublisherClient()


def register_device(request):
    is_request_valid, response = _is_request_valid(request)
    if not is_request_valid:
        return response

    request_data = request.get_json()
    msisdn = request_data["msisdn"]
    ip = request.headers.get('X-Forwarded-For')

    code = _get_pending_registration_code(msisdn) or "".join(random.choice(CODE_CHARACTERS) for _ in range(6))
    registration_id = secrets.token_hex(32)
    date = datetime.now(tz=pytz.utc)

    _save_to_datastore(code, msisdn, date, registration_id, ip)

    response = {
        "status": "ok",
        "registration_id": registration_id
    }

<<<<<<< HEAD
    if STAGE == "DEVELOPMENT":
        response["code"] = code
    elif STAGE == "PRODUCTION" and _should_send_sms(msisdn):
=======
    send_sms = request_data.get('send_sms', True)
    if STAGE == 'DEVELOPMENT' and not send_sms:
        response['code'] = code
    else:
>>>>>>> cbf027dd
        _publish_to_send_register_sms_topic(msisdn, registration_id, code)

    return jsonify(response)


def _is_request_valid(request: Request) -> Tuple[bool, Optional[Tuple[Response, int]]]:
    if request.method != "POST":
        return False, (jsonify(
            {
                "status": "failed",
                "message": "Invalid method"
            }
        ), 405)

    if not request.is_json:
        return False, (jsonify(
            {
                "status": "failed",
                "message": "Invalid data"
            }
        ), 422)

    request_data = request.get_json()
    if "msisdn" not in request_data or not _check_phone_number(request_data["msisdn"]):
        return False, (jsonify(
            {
                "status": "failed",
                "message": "Invalid phone number"
            }
        ), 422)

    msisdn = request_data["msisdn"]

    ip = request.headers.get('X-Forwarded-For')

    if _is_too_many_requests_for("ip", ip, limit=INVALID_REGS_PER_IP_LIMIT) \
            or _is_too_many_requests_for("msisdn", msisdn, limit=INVALID_REGS_PER_MSISDN_LIMIT):
        return False, (jsonify(
            {
                "status": "failed",
                "message": "Registration temporarily not available. Try again in an hour"
            }
        ), 429)

    return True, None


def _check_phone_number(msisdn: str):
    msisdn = msisdn.strip().replace(" ", "")
    if not msisdn.startswith("+48"):
        logging.warning(f"check_phone_number: invalid prefix: {msisdn}")
        return False
    if len(msisdn) != 12:
        logging.warning(f"check_phone_number: invalid msisdn length: {msisdn}")
        return False

    try:
        int(msisdn)
    except ValueError:
        logging.warning(f"check_phone_number: invalid value: {msisdn}")
        return False

    return True


def _is_too_many_requests_for(field: str, value: str, limit: int) -> bool:
    registration_entities = _get_registration_entities(field, value, timedelta(hours=1),
                                                       status=REGISTRATION_STATUS_PENDING)
    registration_entities += _get_registration_entities(field, value, timedelta(hours=1),
                                                        status=REGISTRATION_STATUS_INCORRECT)

    if len(registration_entities) >= limit:
        logging.warning(f"_is_too_many_requests_for: {field}: {value}")
        return True

    return False


def _get_pending_registration_code(msisdn: str) -> Optional[str]:
    registration_entities = _get_registration_entities("msisdn", msisdn, timedelta(minutes=10),
                                                       status=REGISTRATION_STATUS_PENDING)

    if len(registration_entities) > 0:
        logging.info("_get_pending_registration_code: returning existing code")
        return registration_entities[0]["code"]

    return None


def _should_send_sms(msisdn: str) -> bool:
    registration_entities = _get_registration_entities("msisdn", msisdn, timedelta(minutes=1))

    if len(registration_entities) > 0:
        logging.warning(f"_should_send_sms: resend sms request for msisdn: {msisdn}")
        return False

    return True


def _get_registration_entities(field: str, value: str, time_period: timedelta,
                               status: Optional[str] = None
                               ) -> List[datastore.Entity]:
    query = datastore_client.query(kind=DATA_STORE_REGISTRATION_KIND)
    query.add_filter(field, "=", value)
    if status:
        query.add_filter("status", "=", status)
    start_date = datetime.now(tz=pytz.utc) - time_period
    query.add_filter(
        "date", ">", start_date
    )
    return list(query.fetch())


def _save_to_datastore(code: str, msisdn: str, date: datetime, registration_id: str, ip: str):
    key = datastore_client.key(DATA_STORE_REGISTRATION_KIND, f"{registration_id}")

    registration = datastore.Entity(key=key)
    registration.update(
        {
            "code": code,
            "msisdn": msisdn,
            "date": date,
            "registration_id": registration_id,
            "sms_send": False,
            "ip": ip,
            "status": REGISTRATION_STATUS_PENDING
        }
    )

    datastore_client.put(registration)


def _publish_to_send_register_sms_topic(msisdn: str, registration_id: str, code: str):
    topic_path = publisher.topic_path(PROJECT_ID, PUBSUB_SEND_REGISTER_SMS_TOPIC)
    data = {
        "registration_id": registration_id,
        "msisdn": msisdn,
        "code": code
    }
    publisher.publish(topic_path, json.dumps(data).encode("utf-8"))<|MERGE_RESOLUTION|>--- conflicted
+++ resolved
@@ -49,16 +49,10 @@
         "registration_id": registration_id
     }
 
-<<<<<<< HEAD
-    if STAGE == "DEVELOPMENT":
+    send_sms = request_data.get("send_sms", True)
+    if STAGE == "DEVELOPMENT" and not send_sms:
         response["code"] = code
-    elif STAGE == "PRODUCTION" and _should_send_sms(msisdn):
-=======
-    send_sms = request_data.get('send_sms', True)
-    if STAGE == 'DEVELOPMENT' and not send_sms:
-        response['code'] = code
     else:
->>>>>>> cbf027dd
         _publish_to_send_register_sms_topic(msisdn, registration_id, code)
 
     return jsonify(response)

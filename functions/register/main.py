import json
import os
import random
import logging
import secrets
import string
from datetime import datetime, timedelta
from typing import Optional, List, Tuple

import pytz
from flask import jsonify, Request, Response, current_app
from google.cloud import datastore

from google.cloud import pubsub_v1

current_app.config['JSON_AS_ASCII'] = False
PROJECT_ID = os.environ["GCP_PROJECT"]
PUBSUB_SEND_REGISTER_SMS_TOPIC = os.environ["PUBSUB_SEND_REGISTER_SMS_TOPIC"]
STAGE = os.environ["STAGE"]

INVALID_REGS_PER_IP_LIMIT = 10
INVALID_REGS_PER_MSISDN_LIMIT = 4
SEND_SMS_LIMIT_PER_MINUTE = 1
SEND_SMS_LIMIT_PER_HOUR = 2
SEND_SMS_LIMIT_PER_24_HOURS = 5
CODE_CHARACTERS = string.digits
DATA_STORE_REGISTRATION_KIND = "Registrations"
REGISTRATION_STATUS_PENDING = "pending"
REGISTRATION_STATUS_INCORRECT = "incorrect"

MESSAGE_INVALID_PHONE_NUMBER = "invalid_phone_number"
MESSAGE_REGISTRATION_NOT_AVAILABLE = "registration_not_available"

with open("messages.json") as file:
    MESSAGES = json.load(file)

datastore_client = datastore.Client()
publisher = pubsub_v1.PublisherClient()


def register(request):
    is_request_valid, response = _is_request_valid(request)
    if not is_request_valid:
        return response

    request_data = request.get_json()
    msisdn = request_data["msisdn"]
    ip = request.headers.get("X-Forwarded-For")

    lang = request_data['lang']
    code = _get_pending_registration_code(msisdn) or "".join(random.choice(CODE_CHARACTERS) for _ in range(6))
    registration_id = secrets.token_hex(32)
    date = datetime.now(tz=pytz.utc)

    _save_to_datastore(code, msisdn, date, registration_id, ip)

    response = {"status": "ok", "registration_id": registration_id}

    send_sms = request_data.get("send_sms", True)
    if STAGE == "DEVELOPMENT" and not send_sms:
        response["code"] = code
    else:
        _publish_to_send_register_sms_topic(msisdn, registration_id, code, lang)

    return jsonify(response)


def _is_request_valid(request: Request) -> Tuple[bool, Optional[Tuple[Response, int]]]:
    if request.method != "POST":
        return False, (jsonify({"status": "failed", "message": "Invalid method"}), 405)

    if not request.is_json:
        return False, (jsonify({"status": "failed", "message": "Invalid data"}), 422)

    request_data = request.get_json()

    if not _is_language_valid(request_data):
        return False, (jsonify(
            {
                "status": "failed",
                "message": "Set lang parameter to pl or en"
            }
        ), 422)

    lang = request_data["lang"]

    if "msisdn" not in request_data or not _check_phone_number(request_data["msisdn"]):
<<<<<<< HEAD
        return False, (jsonify(
            {
                "status": "failed",
                "message": _get_message(MESSAGE_INVALID_PHONE_NUMBER, lang)
            }
        ), 422)
=======
        return False, (jsonify({"status": "failed", "message": "Invalid phone number"}), 422)
>>>>>>> baee7218

    msisdn = request_data["msisdn"]

    ip = request.headers.get("X-Forwarded-For")

<<<<<<< HEAD
    if _is_too_many_requests_for("ip", ip, limit=INVALID_REGS_PER_IP_LIMIT) \
            or _is_too_many_requests_for("msisdn", msisdn, limit=INVALID_REGS_PER_MSISDN_LIMIT):
        return False, (jsonify(
            {
                "status": "failed",
                "message": _get_message(MESSAGE_REGISTRATION_NOT_AVAILABLE, lang)
            }
        ), 429)
=======
    if _is_too_many_requests_for("ip", ip, limit=INVALID_REGS_PER_IP_LIMIT) or _is_too_many_requests_for(
        "msisdn", msisdn, limit=INVALID_REGS_PER_MSISDN_LIMIT
    ):
        return (
            False,
            (jsonify({"status": "failed", "message": "Registration temporarily not available. Try again in an hour"}), 429),
        )
>>>>>>> baee7218

    return True, None


def _is_language_valid(request_data: dict) -> bool:
    languages_available = ("pl", "en")
    lang = request_data.get("lang")
    if lang not in languages_available:
        logging.warning(f"Invalid lang: {lang}")
        return False
    return True


def _get_message(message_code: str, lang: str) -> str:
    return MESSAGES[message_code][lang]


def _check_phone_number(msisdn: str):
    msisdn = msisdn.strip().replace(" ", "")
    if not msisdn.startswith("+48"):
        logging.warning(f"check_phone_number: invalid prefix: {msisdn}")
        return False
    if len(msisdn) != 12:
        logging.warning(f"check_phone_number: invalid msisdn length: {msisdn}")
        return False

    try:
        int(msisdn)
    except ValueError:
        logging.warning(f"check_phone_number: invalid value: {msisdn}")
        return False

    return True


def _is_too_many_requests_for(field: str, value: str, limit: int) -> bool:
    registration_entities = _get_registration_entities(field, value, timedelta(hours=1), status=REGISTRATION_STATUS_PENDING)
    registration_entities += _get_registration_entities(field, value, timedelta(hours=1), status=REGISTRATION_STATUS_INCORRECT)

    if len(registration_entities) >= limit:
        logging.warning(f"_is_too_many_requests_for: {field}: {value}")
        return True

    return False


def _get_pending_registration_code(msisdn: str) -> Optional[str]:
    registration_entities = _get_registration_entities(
        "msisdn", msisdn, timedelta(minutes=10), status=REGISTRATION_STATUS_PENDING
    )

    if len(registration_entities) > 0:
        logging.info("_get_pending_registration_code: returning existing code")
        return registration_entities[0]["code"]

    return None


def _should_send_sms(msisdn: str) -> bool:
    registration_entities_last_minute = _get_registration_entities("msisdn", msisdn, timedelta(minutes=1))
    registration_entities_last_hour = _get_registration_entities("msisdn", msisdn, timedelta(hours=1))
    registration_entities_last_24_hours = _get_registration_entities("msisdn", msisdn, timedelta(days=1))

    if (
        len(registration_entities_last_minute) > SEND_SMS_LIMIT_PER_MINUTE
        or len(registration_entities_last_hour) > SEND_SMS_LIMIT_PER_HOUR
        or len(registration_entities_last_24_hours) > SEND_SMS_LIMIT_PER_24_HOURS
    ):
        logging.warning(f"_should_send_sms: resend sms request for msisdn: {msisdn}")
        return False

    return True


def _get_registration_entities(
    field: str, value: str, time_period: timedelta, status: Optional[str] = None
) -> List[datastore.Entity]:
    query = datastore_client.query(kind=DATA_STORE_REGISTRATION_KIND)
    query.add_filter(field, "=", value)
    if status:
        query.add_filter("status", "=", status)
    start_date = datetime.now(tz=pytz.utc) - time_period
    query.add_filter("date", ">", start_date)
    return list(query.fetch())


def _save_to_datastore(code: str, msisdn: str, date: datetime, registration_id: str, ip: str):
    key = datastore_client.key(DATA_STORE_REGISTRATION_KIND, f"{registration_id}")

    registration = datastore.Entity(key=key)
    registration.update(
        {
            "code": code,
            "msisdn": msisdn,
            "date": date,
            "registration_id": registration_id,
            "sms_send": False,
            "ip": ip,
            "status": REGISTRATION_STATUS_PENDING,
        }
    )

    datastore_client.put(registration)


def _publish_to_send_register_sms_topic(msisdn: str, registration_id: str, code: str, lang: str):
    topic_path = publisher.topic_path(PROJECT_ID, PUBSUB_SEND_REGISTER_SMS_TOPIC)
<<<<<<< HEAD
    data = {
        "registration_id": registration_id,
        "msisdn": msisdn,
        "code": code,
        "lang": lang,
    }
=======
    data = {"registration_id": registration_id, "msisdn": msisdn, "code": code}
>>>>>>> baee7218
    publisher.publish(topic_path, json.dumps(data).encode("utf-8"))<|MERGE_RESOLUTION|>--- conflicted
+++ resolved
@@ -13,7 +13,7 @@
 
 from google.cloud import pubsub_v1
 
-current_app.config['JSON_AS_ASCII'] = False
+current_app.config["JSON_AS_ASCII"] = False
 PROJECT_ID = os.environ["GCP_PROJECT"]
 PUBSUB_SEND_REGISTER_SMS_TOPIC = os.environ["PUBSUB_SEND_REGISTER_SMS_TOPIC"]
 STAGE = os.environ["STAGE"]
@@ -47,7 +47,7 @@
     msisdn = request_data["msisdn"]
     ip = request.headers.get("X-Forwarded-For")
 
-    lang = request_data['lang']
+    lang = request_data["lang"]
     code = _get_pending_registration_code(msisdn) or "".join(random.choice(CODE_CHARACTERS) for _ in range(6))
     registration_id = secrets.token_hex(32)
     date = datetime.now(tz=pytz.utc)
@@ -75,49 +75,24 @@
     request_data = request.get_json()
 
     if not _is_language_valid(request_data):
-        return False, (jsonify(
-            {
-                "status": "failed",
-                "message": "Set lang parameter to pl or en"
-            }
-        ), 422)
+        return False, (jsonify({"status": "failed", "message": "Set lang parameter to pl or en"}), 422)
 
     lang = request_data["lang"]
 
     if "msisdn" not in request_data or not _check_phone_number(request_data["msisdn"]):
-<<<<<<< HEAD
-        return False, (jsonify(
-            {
-                "status": "failed",
-                "message": _get_message(MESSAGE_INVALID_PHONE_NUMBER, lang)
-            }
-        ), 422)
-=======
-        return False, (jsonify({"status": "failed", "message": "Invalid phone number"}), 422)
->>>>>>> baee7218
+        return False, (jsonify({"status": "failed", "message": _get_message(MESSAGE_INVALID_PHONE_NUMBER, lang)}), 422)
 
     msisdn = request_data["msisdn"]
 
     ip = request.headers.get("X-Forwarded-For")
 
-<<<<<<< HEAD
-    if _is_too_many_requests_for("ip", ip, limit=INVALID_REGS_PER_IP_LIMIT) \
-            or _is_too_many_requests_for("msisdn", msisdn, limit=INVALID_REGS_PER_MSISDN_LIMIT):
-        return False, (jsonify(
-            {
-                "status": "failed",
-                "message": _get_message(MESSAGE_REGISTRATION_NOT_AVAILABLE, lang)
-            }
-        ), 429)
-=======
     if _is_too_many_requests_for("ip", ip, limit=INVALID_REGS_PER_IP_LIMIT) or _is_too_many_requests_for(
         "msisdn", msisdn, limit=INVALID_REGS_PER_MSISDN_LIMIT
     ):
         return (
             False,
-            (jsonify({"status": "failed", "message": "Registration temporarily not available. Try again in an hour"}), 429),
+            (jsonify({"status": "failed", "message": _get_message(MESSAGE_REGISTRATION_NOT_AVAILABLE, lang)}), 429),
         )
->>>>>>> baee7218
 
     return True, None
 
@@ -225,14 +200,10 @@
 
 def _publish_to_send_register_sms_topic(msisdn: str, registration_id: str, code: str, lang: str):
     topic_path = publisher.topic_path(PROJECT_ID, PUBSUB_SEND_REGISTER_SMS_TOPIC)
-<<<<<<< HEAD
     data = {
         "registration_id": registration_id,
         "msisdn": msisdn,
         "code": code,
         "lang": lang,
     }
-=======
-    data = {"registration_id": registration_id, "msisdn": msisdn, "code": code}
->>>>>>> baee7218
     publisher.publish(topic_path, json.dumps(data).encode("utf-8"))